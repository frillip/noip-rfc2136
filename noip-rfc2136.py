--- conflicted
+++ resolved
@@ -249,26 +249,6 @@
     dns_resp = '911'
     return web.Response(text=dns_resp)
 
-<<<<<<< HEAD
-
-def build_conf():
-
-    global dns_nameserver
-    global dns_zone
-    global dns_ttl
-    global dns_tsig_key_name
-    global dns_tsig_key_secret
-    global dns_tsig_key_algorithm
-    global listen_host
-    global listen_port
-    global ssl_enabled
-    global ssl_key_file
-    global ssl_cert_file
-    global basic_auth_enabled
-    global basic_auth_user
-    global basic_auth_pass
-=======
->>>>>>> 462217a2
 
 def build_conf(config_file):
 
